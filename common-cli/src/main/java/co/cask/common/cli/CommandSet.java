/*
 * Copyright © 2012-2014 Cask Data, Inc.
 *
 * Licensed under the Apache License, Version 2.0 (the "License"); you may not
 * use this file except in compliance with the License. You may obtain a copy of
 * the License at
 *
 * http://www.apache.org/licenses/LICENSE-2.0
 *
 * Unless required by applicable law or agreed to in writing, software
 * distributed under the License is distributed on an "AS IS" BASIS, WITHOUT
 * WARRANTIES OR CONDITIONS OF ANY KIND, either express or implied. See the
 * License for the specific language governing permissions and limitations under
 * the License.
 */

package co.cask.common.cli;

import co.cask.common.cli.exception.InvalidCommandException;
import com.google.common.collect.ImmutableList;
import com.google.common.collect.Iterables;

import java.util.Iterator;
import java.util.List;

/**
 * Set of {@link Command}s.
 *
 * @param <T> type of {@link Command} that this {@link CommandSet} will contain.
 */
public class CommandSet<T extends Command> implements Iterable<T> {

  private final List<T> commands;
  private final List<CommandSet<T>> commandSets;

  /**
   * @param commands commands to include
   * @param commandSets command sets to include
   */
  public CommandSet(Iterable<T> commands, Iterable<CommandSet<T>> commandSets) {
    this.commands = ImmutableList.copyOf(commands);
    this.commandSets = ImmutableList.copyOf(commandSets);
  }

  /**
   * @param commands commands to include
   */
  public CommandSet(Iterable<T> commands) {
    this(commands, ImmutableList.<CommandSet<T>>of());
  }

  /**
   * @return {@link Iterator} over the {@link #commands} and the {@link Command}s within the {@link #commandSets}
   */
  public Iterator<T> iterator() {
    return Iterables.concat(commands, Iterables.concat(commandSets)).iterator();
  }

  /**
   * Finds a matching command for the provided input.
   *
   * @param input the input string
   * @return the matching command and the parsed arguments
   */
  public CommandMatch findMatch(String input) throws InvalidCommandException {
    for (Command command : this) {
      String pattern = getMatchPattern(command.getPattern());
      if (input.matches(pattern)) {
        return new CommandMatch(command, input);
      }
    }
<<<<<<< HEAD
    return null;
=======

    throw new InvalidCommandException(input);
  }

  public Iterable<T> getCommands() {
    return Iterables.concat(commands, Iterables.concat(commandSets));
>>>>>>> 95413605
  }

  /**
   * Convert command pattern to regular expression that matches any input of this command
   *
   * @param pattern the command pattern
   * @return regular expression
   */
  private String getMatchPattern(String pattern) {
    String mandatoryPart = pattern.replaceAll("\\[.+\\]", ".*");
    return mandatoryPart.replaceAll("<\\S+>", ".+");
  }
}<|MERGE_RESOLUTION|>--- conflicted
+++ resolved
@@ -69,16 +69,12 @@
         return new CommandMatch(command, input);
       }
     }
-<<<<<<< HEAD
-    return null;
-=======
 
     throw new InvalidCommandException(input);
   }
 
   public Iterable<T> getCommands() {
     return Iterables.concat(commands, Iterables.concat(commandSets));
->>>>>>> 95413605
   }
 
   /**
