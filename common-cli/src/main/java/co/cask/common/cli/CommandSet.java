/*
 * Copyright © 2012-2014 Cask Data, Inc.
 *
 * Licensed under the Apache License, Version 2.0 (the "License"); you may not
 * use this file except in compliance with the License. You may obtain a copy of
 * the License at
 *
 * http://www.apache.org/licenses/LICENSE-2.0
 *
 * Unless required by applicable law or agreed to in writing, software
 * distributed under the License is distributed on an "AS IS" BASIS, WITHOUT
 * WARRANTIES OR CONDITIONS OF ANY KIND, either express or implied. See the
 * License for the specific language governing permissions and limitations under
 * the License.
 */

package co.cask.common.cli;

import co.cask.common.cli.exception.InvalidCommandException;
import com.google.common.collect.ImmutableList;
import com.google.common.collect.Iterables;

import java.util.Iterator;
import java.util.List;

/**
 * Set of {@link Command}s.
 *
 * @param <T> type of {@link Command} that this {@link CommandSet} will contain.
 */
public class CommandSet<T extends Command> implements Iterable<T> {

  private final List<T> commands;
  private final List<CommandSet<T>> commandSets;

  /**
   * @param commands commands to include
   * @param commandSets command sets to include
   */
  public CommandSet(Iterable<T> commands, Iterable<CommandSet<T>> commandSets) {
    this.commands = ImmutableList.copyOf(commands);
    this.commandSets = ImmutableList.copyOf(commandSets);
  }

  /**
   * @param commands commands to include
   */
  public CommandSet(Iterable<T> commands) {
    this(commands, ImmutableList.<CommandSet<T>>of());
  }

  /**
   * @return {@link Iterator} over the {@link #commands} and the {@link Command}s within the {@link #commandSets}
   */
  public Iterator<T> iterator() {
    return Iterables.concat(commands, Iterables.concat(commandSets)).iterator();
  }

  /**
   * Finds a matching command for the provided input.
   *
   * @param input the input string
   * @return the matching command and the parsed arguments
   */
  public CommandMatch findMatch(String input) throws InvalidCommandException {
    for (Command command : this) {
      String pattern = getMatchPattern(command.getPattern());
      if (input.matches(pattern)) {
        return new CommandMatch(command, input);
      }
    }

    throw new InvalidCommandException(input);
  }

  public Iterable<T> getCommands() {
    return Iterables.concat(commands, Iterables.concat(commandSets));
  }

  /**
   * Convert command pattern to regular expression that matches any input of this command
   *
   * @param pattern the command pattern
   * @return regular expression
   */
  private String getMatchPattern(String pattern) {
<<<<<<< HEAD
    String mandatoryPart = pattern.replace(" [", "[").replaceAll("\\[.+\\]", ".*");
    return mandatoryPart.replaceAll("<.+>", ".+");
=======
    String mandatoryPart = pattern.replaceAll("(\\s+?)\\[.+?\\]", "($1.+?(\\\\s|\\$))*");
    return mandatoryPart.replaceAll("<.+?>", ".+?");
>>>>>>> 6ba1d40c
  }
}<|MERGE_RESOLUTION|>--- conflicted
+++ resolved
@@ -84,12 +84,7 @@
    * @return regular expression
    */
   private String getMatchPattern(String pattern) {
-<<<<<<< HEAD
-    String mandatoryPart = pattern.replace(" [", "[").replaceAll("\\[.+\\]", ".*");
-    return mandatoryPart.replaceAll("<.+>", ".+");
-=======
     String mandatoryPart = pattern.replaceAll("(\\s+?)\\[.+?\\]", "($1.+?(\\\\s|\\$))*");
     return mandatoryPart.replaceAll("<.+?>", ".+?");
->>>>>>> 6ba1d40c
   }
 }