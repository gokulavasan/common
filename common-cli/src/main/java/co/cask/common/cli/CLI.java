/*
 * Copyright © 2012-2014 Cask Data, Inc.
 *
 * Licensed under the Apache License, Version 2.0 (the "License"); you may not
 * use this file except in compliance with the License. You may obtain a copy of
 * the License at
 *
 * http://www.apache.org/licenses/LICENSE-2.0
 *
 * Unless required by applicable law or agreed to in writing, software
 * distributed under the License is distributed on an "AS IS" BASIS, WITHOUT
 * WARRANTIES OR CONDITIONS OF ANY KIND, either express or implied. See the
 * License for the specific language governing permissions and limitations under
 * the License.
 */

package co.cask.common.cli;

import co.cask.common.cli.completers.DefaultStringsCompleter;
import co.cask.common.cli.completers.PrefixCompleter;
import co.cask.common.cli.exception.CLIExceptionHandler;
import co.cask.common.cli.exception.InvalidCommandException;
import co.cask.common.cli.internal.TreeNode;
<<<<<<< HEAD
import com.google.common.base.Joiner;
import com.google.common.collect.ImmutableList;
import com.google.common.collect.ImmutableMap;
=======
>>>>>>> db5efdba
import com.google.common.collect.Lists;
import jline.console.ConsoleReader;
import jline.console.UserInterruptException;
import jline.console.completer.AggregateCompleter;
import jline.console.completer.Completer;

import java.io.IOException;
import java.io.PrintStream;
import java.util.List;
import java.util.Map;

/**
 * <p>
 * Provides a command-line interface (CLI) with auto-completion,
 * interactive and non-interactive modes, and other typical shell features.
 * </p>
 *
 * <p>
 * {@link #commands} contains all of the available commands, and {@link #completers}
 * contains the available completers per argument type. For example, if we have a command
 * with the pattern "start flow <flow-id>" and a completer keyed by "flow-id" in the {@link #completers} map,
 * then when the user enters "start flow" and then hits TAB, the completer will be activated to provide
 * auto-completion.
 * </p>
 *
 * @param <T> type of {@link Command} that this {@link CLI} will use
 */
public class CLI<T extends Command> {

  private final CommandSet<T> commands;
  private final CompleterSet completers;
  private final ConsoleReader reader;

  private CLIExceptionHandler<Exception> exceptionHandler = new CLIExceptionHandler<Exception>() {
    @Override
    public void handleException(PrintStream output, Exception exception) {
      output.println("Error: " + exception.getMessage());
    }
  };

  /**
   * @param commands the commands to use
   * @param completers the completers to use
   * @throws IOException if unable to construct the {@link ConsoleReader}.
   */
  public CLI(Iterable<T> commands, Map<String, Completer> completers) throws IOException {
    this.commands = new CommandSet<T>(commands);
    this.completers = new CompleterSet(completers);
    this.reader = new ConsoleReader();
    this.reader.setPrompt("cli> ");
  }

  /**
<<<<<<< HEAD
   * @param commands the commands to use
   * @throws IOException if unable to construct the {@link ConsoleReader}.
   */
  public CLI(T... commands) throws IOException {
    this(ImmutableList.copyOf(commands), ImmutableMap.<String, Completer>of());
  }

  /**
   * Starts the CLI given command-line arguments.
   *
   * If no arguments are given, the CLI is started in interactive mode
   * (e.g. user may enter in multiple commands). If arguments are given,
   * the arguments are treated as a command, and the CLI executes the single
   * command that is given.
   *
   * @param args the arguments
   * @param output the {@link PrintStream} to write messages to
   * @throws IOException if there's an issue in reading the input
   */
  public void run(String[] args, PrintStream output) throws IOException {
    if (args.length == 0) {
      startInteractiveMode(output);
    } else {
      execute(Joiner.on(" ").join(args), output);
    }
  }

  /**
=======
>>>>>>> db5efdba
   * @return the {@link ConsoleReader} that is being used to read input.
   */
  public ConsoleReader getReader() {
    return reader;
  }

  /**
   * Executes a command given some input.
   *
   * @param input the input
   * @param output the {@link PrintStream} to write messages to
   */
  public void execute(String input, PrintStream output) throws InvalidCommandException {
    CommandMatch match = commands.findMatch(input);
    try {
      match.getCommand().execute(match.getArguments(), output);
    } catch (Exception e) {
      exceptionHandler.handleException(output, e);
    }
  }

  /**
   * Starts interactive mode, which provides a shell to enter multiple commands and use auto-completion.
   *
   * @param output {@link java.io.PrintStream} to write to
   * @throws java.io.IOException if there's an issue in reading the input
   */
  public void startInteractiveMode(PrintStream output) throws IOException {
    this.reader.setHandleUserInterrupt(true);

    List<Completer> completerList = generateCompleters();
    for (Completer completer : completerList) {
      reader.addCompleter(completer);
    }

    while (true) {
      String line;

      try {
        line = reader.readLine();
      } catch (UserInterruptException e) {
        continue;
      }

      if (line == null) {
        output.println();
        break;
      }

      if (line.length() > 0) {
        String command = line.trim();
        try {
          execute(command, output);
        } catch (Exception e) {
          exceptionHandler.handleException(output, e);
        }
        output.println();
      }
    }
  }

  public void setExceptionHandler(CLIExceptionHandler<Exception> exceptionHandler) {
    this.exceptionHandler = exceptionHandler;
  }

  private List<Completer> generateCompleters() {
    TreeNode<String> commandTokenTree = new TreeNode<String>();

    for (Command command : commands) {
      String pattern = command.getPattern();
      String[] tokens = pattern.split(" ");

      TreeNode<String> currentNode = commandTokenTree;
      for (String token : tokens) {
        currentNode = currentNode.findOrCreateChild(token);
      }
    }

    return generateCompleters(null, commandTokenTree);
  }

  private List<Completer> generateCompleters(String prefix, TreeNode<String> commandTokenTree) {
    List<Completer> completers = Lists.newArrayList();
    String name = commandTokenTree.getData();
    String childPrefix = (prefix == null || prefix.isEmpty() ? "" : prefix + " ") + (name == null ? "" : name);

    if (!commandTokenTree.getChildren().isEmpty()) {
      List<String> nonArgumentTokens = Lists.newArrayList();
      List<String> argumentTokens = Lists.newArrayList();
      for (TreeNode<String> child : commandTokenTree.getChildren()) {
        String childToken = child.getData();
        if (childToken.matches("<\\S+>")) {
          argumentTokens.add(childToken);
        } else {
          nonArgumentTokens.add(child.getData());
        }
      }

      for (String argumentToken : argumentTokens) {
        // chop off the < and > or [ and ]
        String completerType = argumentToken.substring(1, argumentToken.length() - 1);
        Completer argumentCompleter = getCompleterForType(completerType);
        if (argumentCompleter != null) {
          completers.add(prefixCompleterIfNeeded(childPrefix, argumentCompleter));
        }
      }

      completers.add(prefixCompleterIfNeeded(childPrefix, new DefaultStringsCompleter(nonArgumentTokens)));

      for (TreeNode<String> child : commandTokenTree.getChildren()) {
        completers.addAll(generateCompleters(childPrefix, child));
      }
    }

    return Lists.<Completer>newArrayList(new AggregateCompleter(completers));
  }

  private Completer prefixCompleterIfNeeded(String prefix, Completer completer) {
    if (prefix != null && !prefix.isEmpty()) {
      return new PrefixCompleter(prefix.replaceAll("<\\S+>", "{}"), completer);
    } else {
      return completer;
    }
  }

  private Completer getCompleterForType(String completerType) {
    return completers.getCompleter(completerType);
  }

}<|MERGE_RESOLUTION|>--- conflicted
+++ resolved
@@ -21,12 +21,8 @@
 import co.cask.common.cli.exception.CLIExceptionHandler;
 import co.cask.common.cli.exception.InvalidCommandException;
 import co.cask.common.cli.internal.TreeNode;
-<<<<<<< HEAD
-import com.google.common.base.Joiner;
 import com.google.common.collect.ImmutableList;
 import com.google.common.collect.ImmutableMap;
-=======
->>>>>>> db5efdba
 import com.google.common.collect.Lists;
 import jline.console.ConsoleReader;
 import jline.console.UserInterruptException;
@@ -80,7 +76,6 @@
   }
 
   /**
-<<<<<<< HEAD
    * @param commands the commands to use
    * @throws IOException if unable to construct the {@link ConsoleReader}.
    */
@@ -89,28 +84,6 @@
   }
 
   /**
-   * Starts the CLI given command-line arguments.
-   *
-   * If no arguments are given, the CLI is started in interactive mode
-   * (e.g. user may enter in multiple commands). If arguments are given,
-   * the arguments are treated as a command, and the CLI executes the single
-   * command that is given.
-   *
-   * @param args the arguments
-   * @param output the {@link PrintStream} to write messages to
-   * @throws IOException if there's an issue in reading the input
-   */
-  public void run(String[] args, PrintStream output) throws IOException {
-    if (args.length == 0) {
-      startInteractiveMode(output);
-    } else {
-      execute(Joiner.on(" ").join(args), output);
-    }
-  }
-
-  /**
-=======
->>>>>>> db5efdba
    * @return the {@link ConsoleReader} that is being used to read input.
    */
   public ConsoleReader getReader() {
